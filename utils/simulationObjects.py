import random
from dataclasses import dataclass
from typing import List, Optional, Union, Iterable, Callable, Set, Any
from typing import TYPE_CHECKING
from uuid import UUID
from abc import ABC, abstractmethod

import numpy as np

from utils.genericObjects import NamedObject, FundsObject

if TYPE_CHECKING:
    from sim import Economy

@dataclass
class Reports(ABC):
    @staticmethod
    @abstractmethod
    def table_name():
        """Returns what table should this report be stored in the database."""
        pass

class Config:
    """Default Settings"""
    # Simulation settings
    NUM_INDIVIDUAL: int = 100
    NUM_COMPANY: int = 5
    FUNDS_PRECISION: Callable = np.float64  # Object used to store funds (int or float like)

    # Individual settings
    INITIAL_FUNDS_INDIVIDUAL: Union[int, float] = 5000  # Initial funds for individuals
    TALENT_MEAN: Union[int, float] = 100  # Mean talent (IQ-like)
    TALENT_STD: Union[int, float] = 15  # Standard deviation of talent

    # Company settings
    INITIAL_FUNDS_COMPANY: Union[int, float] = 100000  # Increased initial funds
    MIN_COMPANY_SIZE: int = 5  # Minimum initial company size
    MAX_COMPANY_SIZE: int = 20  # Maximum initial company size
    SALARY_FACTOR: Union[int, float] = 100  # Salary = talent * SALARY_FACTOR
    DIVIDEND_RATE: float = 0.1  # 10% of profit paid as dividends
    PROFIT_MARGIN_FOR_HIRING: Union[int, float] = 1.5  # Higher margin for hiring

    # Entrepreneurship settings
    MAX_SKILLS = 3
    STARTUP_COST_FACTOR: float = 0.5  # Fraction of wealth used to start a company
<<<<<<< HEAD
    MIN_WEALTH_FOR_STARTUP: Union[int, float] = 10000  # Minimum wealth to start a company
    POSSIBLE_MARKETS = list(range(0, 10))
=======
    MIN_WEALTH_FOR_STARTUP: Union[int, float] = 100000  # Minimum wealth to start a company
>>>>>>> 8a941fbb

    # Math
    EPSILON = 1e-6

    def __init__(self, **kwargs):
        for key, value in kwargs.items():
            setattr(self, key, value)


class NicheMarket:
    def __init__(self, field, demand, competition, profit_margin):
        self.field = field
        self.demand = demand
        self.competition = competition
        self.profit_margin = profit_margin

    @staticmethod
    def generate_niche_markets(num_markets):
        niche_markets = []
        for _ in range(num_markets):
            name = random.choice(Config.POSSIBLE_MARKETS)  # random market field
            demand = random.randint(50, 200)  # random demand
            competition = random.randint(10, 100)  # random competition
            profit_margin = round(random.uniform(0.1, 0.6), 2)  # random profit_margin
            niche_markets.append(NicheMarket(name, demand, competition, profit_margin))
        return niche_markets

    def calculate_attractiveness(self):
        return self.demand * self.profit_margin / (self.competition + 1)  # Avoid division by zero


class Product(NamedObject):
    def __init__(
        self,
        company: 'Company',
        price: int | float = 1,
        quality: int | float = 1,
        materials: Iterable['Product'] = None
    ):
        super().__init__()

        self.quality = quality
        self.price = price
        self.company = company.name
        self.materials = ProductGroup(materials if materials else [])

    def __repr__(self):
        return f"{__class__.__name__}(name={self.name}, price={self.price}, quality={self.quality})"

    @property
    def cost(self) -> float:
        return self.materials.total_price

    def get_materials_recursive(self, known_child=None):
        if known_child is None:
            known_child = set()

        for material in self.materials:
            # When a material is not already known, add it to the set and get its materials
            if material not in known_child:
                known_child.add(material)
                material.get_materials_recursive(known_child)
        return known_child


class ProductGroup(tuple):
    """A tuple of products with additional methods for managing products."""

    def __new__(cls, products: Iterable[Product]):
        # Check if all elements is a valid product
        if not all(isinstance(p, Product) for p in products):
            raise ValueError("All elements in the product group must be of type Product.")

        # Create a new instance of the tuple
        return super().__new__(cls, products)

    def __init__(self, products: Iterable[Product]):
        if self:
            self.quality_max = max(self.all_quality)

    @property
    def all_quality(self) -> tuple:
        return tuple(p.quality for p in self)

    @property
    def all_price(self) -> tuple:
        return tuple(p.quality for p in self)

    @property
    def total_price(self) -> float:
        return sum(self.all_price)

    def get_quality_normalized(self, product: Product) -> float:
        if not self:
            raise ValueError("Product group is empty.")

        return product.quality / self.quality_max


@dataclass
class IndividualReports(Reports):
    # Make sure each attribute has valid type annotation
    step: int
    name: str
    funds: float
    income: float
    expenses: float
    salary: float
    talent: float
    risk_tolerance: float
    owning_company: list[str]

    @staticmethod
    def table_name():
        return 'individual'


class Individual(FundsObject, NamedObject):
    def __init__(self, sim:'Economy', talent: float, initial_funds: float, skills: Set[int], risk_tolerance: float, configuration: Config = Config):
        self.config = configuration
        super().__init__(
            starting_funds=initial_funds,
            funds_precision=configuration.FUNDS_PRECISION
        )
        self.sim = sim

        self.talent = talent
        self.unemployed_state = 0
        self.employer: Optional[Company] = None
        self.salary = configuration.FUNDS_PRECISION(0)
        self.owning_company: list[Company] = []
        self.risk_tolerance = risk_tolerance
        self.skills = skills

        self.expenses = 0

    @property
    def income(self):
        return self.salary + sum(c.dividend for c in self.owning_company)

    def make_purchase(self, companies: List['Company'], product: Product):
        for c in companies:
            if product.company is c.name:
                self.transfer_funds_to(c, product.price)
                c.revenue += product.price

    def score_product(self, product: Product) -> float:
        return np.tanh((self.funds + self.income) / product.price) * product.quality if self.can_afford(
            product.price) else 0

    def choose_niche(self, niches):
        niches = NicheMarket.generate_niche_markets(500)
        best_niche = None
        best_score = 0
        for niche in niches:
            if niche.field in self.skills:
                score = niche.calculate_attractiveness() * self.risk_tolerance
                if score > best_score:
                    best_score = score
                    best_niche = niche
        return best_niche

    def decide_purchase(self, products: ProductGroup) -> Optional[Product]:
        if not products:
            return None

        product_scores = np.array([self.score_product(p) for p in products])
        sum_product_scores = product_scores.sum()

        if sum_product_scores == 0:
            return None

        chosen_product: Product = np.random.choice(products, p=product_scores / sum_product_scores)
        return chosen_product

    def find_job(self, companies: List['Company'], unemployed_state):
        # ego_value = [1, 0.9, 0.8, 0.7, 0.6, 0.5] # change to a function instead of a list
        ego_value = [1, 0.95, 0.9, 0.85, 0.8, 0.75]
        # TODO: make the lowest ego value scale to the minimum product price (ppl will calculate minimum viable salary to survive)
        if self.employer is None:
            for company in companies:
                if company.hire_employee(self, self.talent * self.config.SALARY_FACTOR * ego_value[unemployed_state]):
                    break

    def estimate_runout(self) -> Optional[int]:
        # Estimate how many time steps until the individual runs out of funds
        est = self.funds / (self.income - self.expenses)
        return int(est) if est > 0 else None

    def self_evaluate(self, products: List[Product]) -> float:
        # Evaluation based on how much funds the individual has and the product that they are purchasing
        pass

    def report(self):
        return IndividualReports(
            step=self.sim.stats.step,
            name=self.name,
            funds=self.funds,
            income=self.income,
            expenses=self.expenses,
            salary=self.salary,
            talent=self.talent,
            risk_tolerance=self.risk_tolerance,
            owning_company=[c.name for c in self.owning_company],
        )


@dataclass
class CompanyReports(Reports):
    # Make sure each attribute has valid type annotation
    step: int
    name: str
    owner: str
    funds: np.float64
    employees: list[str]
    product: str
    costs: float
    revenue: float
    profit: float
    dividend: float
    bankruptcy: bool

    @staticmethod
    def table_name():
        return 'company'


class Company(FundsObject, NamedObject):
    def __init__(self, sim:'Economy', owner: Individual, initial_funds: float = 0, configuration: Config = Config):
        self.config = configuration
        super().__init__(
            starting_funds=initial_funds,
            funds_precision=self.config.FUNDS_PRECISION
        )
        self.sim = sim

        self.set_funds(initial_funds)
        self.owner = owner
        owner.owning_company.append(self)

        self.employees: List[Individual] = []
        self.product = Product(self)
        self.revenue = self.config.FUNDS_PRECISION(0)
        self.raw_materials: List[Product] = []
        self.max_employees = random.randint(self.config.MIN_COMPANY_SIZE, self.config.MAX_COMPANY_SIZE)
        self.bankruptcy = False
        self.profit_margin = 0.2  # (1 + profit margin) * price * sales = revenue  TODO: smart margin

    @property
    def total_salary(self):
        return sum(emp.salary for emp in self.employees)

    @property
    def total_material_cost(self):
        return sum(product.price for product in self.raw_materials)

    @property
    def costs(self):
        return self.total_salary + self.total_material_cost

    @property
    def profit(self):
        return self.revenue - self.costs

    @property
    def dividend(self):
        return self.profit * self.config.DIVIDEND_RATE if self.profit > 0 else 0

    def calculate_product_quality(self) -> float:
        if not self.employees:
            return 0.0

        # Base quality from employees with diminishing returns
        employee_contribution = sum(emp.talent for emp in self.employees)
        diminishing_factor_employee = np.log(len(self.employees) + 1)
        base_quality_employee = employee_contribution / (diminishing_factor_employee + Config.EPSILON)

        # Additional quality from raw_materials
        base_quality_raw_material = 0
        if len(self.raw_materials) > 1:
            base_quality_raw_material = np.median(product.quality for product in self.raw_materials)
        return base_quality_employee + base_quality_raw_material

    def estimate_sales(self, population: int, company_count: int) -> float:
        # TODO: Smarter estimate sales
        return population / company_count

    def update_product_attributes(self, population: int, company_count: int):
        # Update product quality and price
        self.product.quality = max(1, self.calculate_product_quality())  # Ensure quality >= 1
        self.product.price = (max(1, self.costs * (1 + self.profit_margin)) /
                              self.estimate_sales(population=population, company_count=company_count))  # Ensure price >= 1

    def hire_employee(self, candidate: Individual, salary: float) -> bool:
        #TODO: allow company to grow indefinitely
        if self.funds >= salary and len(self.employees) < self.max_employees:
            candidate.employer = self
            candidate.salary = salary
            self.employees.append(candidate)
            candidate.unemployed_state=0
            return True
        return False

    def fire_employee(self, employee: Individual):
        if employee in self.employees:
            self.employees.remove(employee)
            employee.employer = None
            employee.salary = 0.0

    # fix zero raw_material issue
    def find_raw_material(self, products: List[Product]):
        # Get all products that does not have this company's product as a child material
        potential_materials = [p for p in products if self.product not in p.get_materials_recursive()]

        if self.product.quality == 1 or not self.raw_materials:
            self.raw_materials.append(random.choice(potential_materials))
        if len(self.raw_materials) > 0 and random.random() < np.log(1 / len(self.raw_materials) + Config.EPSILON) * 10:
            self.raw_materials.append(random.choice(potential_materials))

    # fix forever growing raw_material issue
    def remove_raw_material(self):
        if len(self.raw_materials) > 1 and random.random() < 1 / np.log10(self.product.quality + Config.EPSILON) / 10:
            self.raw_materials.remove(random.choice(self.raw_materials))

    def check_bankruptcy(self) -> bool:
        # TODO: if a company has no worker for over x step, bankrupt
        if self.funds < self.costs and len(self.raw_materials) > 0:
            # Reduce product cost before firing employees
            self.raw_materials.remove(sorted(list(self.raw_materials), key=lambda x: x.price, reverse=True)[0])

            if self.funds < self.costs:
                # Fire all employees
                for employee in self.employees:
                    self.fire_employee(employee)
                # The owner runs with leftover company funds
                self.transfer_funds_to(self.owner, self.funds)
                self.owner.owning_company.remove(self)
                self.bankruptcy = True
                return True
            return False

    def report(self):
        return CompanyReports(
            step=self.sim.stats.step,
            name=self.name,
            owner=self.owner.name,
            funds=self.funds,
            employees=[emp.name for emp in self.employees],
            product=self.product.name,
            costs=self.costs,
            revenue=self.revenue,
            profit=self.profit,
            dividend=self.dividend,
            bankruptcy=self.bankruptcy
        )

    def print_statistics(self):
        stats = (
            f"UUID: {self.name}, "
            f"Owner: {self.owner.name}, Funds: {self.funds:.2f}, "
            f"Employees: {len(self.employees)}/{self.max_employees}, "
            f"Total Salary: {sum(emp.salary for emp in self.employees):.2f}, "
            f"Raw Materials: {len(self.raw_materials)}, "
            f"Product Quality: {self.product.quality:.2f}, Product Price: {self.product.price:.2f}, "
            f"Costs: {self.costs:.2f}, Revenue: {self.revenue:.2f}, Dividends: {self.dividend:.2f}, "
            f"Bankruptcy: {self.bankruptcy}"
        )
        print(stats)


if __name__ == "__main__":
    # Test products get child materials
    product1 = Product(None, 1, 1)
    product2 = Product(None, 2, 2)
    product1.materials = ProductGroup([product2])
    product2.materials = ProductGroup([product1])
    product3 = Product(None, 3, 3)
    product4 = Product(None, 4, 4, [product3])

    print(product1.get_materials_recursive())
    print(product4.get_materials_recursive())<|MERGE_RESOLUTION|>--- conflicted
+++ resolved
@@ -43,12 +43,8 @@
     # Entrepreneurship settings
     MAX_SKILLS = 3
     STARTUP_COST_FACTOR: float = 0.5  # Fraction of wealth used to start a company
-<<<<<<< HEAD
-    MIN_WEALTH_FOR_STARTUP: Union[int, float] = 10000  # Minimum wealth to start a company
+    MIN_WEALTH_FOR_STARTUP: Union[int, float] = 100000  # Minimum wealth to start a company
     POSSIBLE_MARKETS = list(range(0, 10))
-=======
-    MIN_WEALTH_FOR_STARTUP: Union[int, float] = 100000  # Minimum wealth to start a company
->>>>>>> 8a941fbb
 
     # Math
     EPSILON = 1e-6
