import os
import pickle
import random
from typing import List, Dict

import matplotlib.pyplot as plt
import numpy as np
from tqdm import tqdm
import json

from utils.simulationObjects import Config, Individual, Company, Product, ProductGroup
from utils.database import DatabaseInfo, SimDatabase


class Economy:
    def __init__(self, db_info: DatabaseInfo, config: Config = Config):
        self.config = config

        self.individuals = self._create_individuals(self.config.NUM_INDIVIDUAL)
        self.companies = self._create_companies(self.config.NUM_COMPANY)
        self.all_companies = self.companies.copy()
        self.stats = EconomyStats()
        self.db = SimDatabase('ECOSIM', db_info)

    def _create_individuals(self, num_individuals: int) -> List[Individual]:
        talents = np.random.normal(self.config.TALENT_MEAN, self.config.TALENT_STD, num_individuals)
        initial_funds = np.random.exponential(self.config.INITIAL_FUNDS_INDIVIDUAL, num_individuals)
        risk_tolerance = [round(random.uniform(0.5, 2.0), 2) for _ in range(num_individuals)]
        skills = [set(random.choices(Config.POSSIBLE_MARKETS, k=Config.MAX_SKILLS)) for _ in range(num_individuals)]
        return [Individual(self, t, f, skills=s, risk_tolerance=r, configuration=self.config) for t, f, s, r in zip(talents, initial_funds, skills, risk_tolerance)]

    def _create_companies(self, num_companies: int) -> List[Company]:
        companies = []
        available_workers = set(self.individuals)

        for _ in range(num_companies):
            owner = random.choice(list(available_workers))
            available_workers.remove(owner)
            initial_funds = np.random.exponential(self.config.INITIAL_FUNDS_COMPANY)
            company = Company(self, owner, initial_funds)

            # Hire initial employees
            num_initial_employees = min(company.max_employees, len(available_workers), random.randint(1, 10))
            potential_employees = sorted(list(available_workers), key=lambda x: x.talent, reverse=True)[
                                  :int(len(available_workers) * 0.5)]

            if potential_employees:
                initial_employees = random.sample(potential_employees,
                                                  min(num_initial_employees, len(potential_employees)))
                for employee in initial_employees:
                    initial_salary = 50 + employee.talent * 0.5
                    if company.hire_employee(employee, initial_salary):
                        available_workers.remove(employee)

            companies.append(company)

        return companies

    def get_all_products(self) -> ProductGroup:
        return ProductGroup([company.product for company in self.companies])

    def simulate_step(self):
        self.stats.step += 1
        # Update company product prices and quality and reset revenue
        for company in self.companies:
            company.remove_raw_material() # see if remove raw_material at this step
            company.update_product_attributes(population=len(self.individuals), company_count=len(self.companies))
            company.revenue = 0

        # see if able to find a raw_material at this step
        if len(self.companies) > 1:
            for company in self.companies:
                all_raw_materials = [c.product for c in self.companies if c is not company]
                company.find_raw_material(all_raw_materials)

        all_products = self.get_all_products()

        # Individuals spend money
        for individual in self.individuals:
            chosen_product = individual.decide_purchase(all_products)
            if chosen_product:
                individual.make_purchase(self.companies, chosen_product)
                individual.expenses = chosen_product.price
                # print(f'{individual.name} is buying product {chosen_product.name} from company {chosen_product.company.name} for {chosen_product.price}')

        for company in self.companies:
            # Pay dividends from profit to owner
            company.transfer_funds_to(company.owner, company.dividend)

            # Check for bankruptcy
            if company.check_bankruptcy():
                self.companies.remove(company)
                self.stats.num_bankruptcies += 1
                continue
            # Pays employees salary
            for employee in company.employees:
                company.transfer_funds_to(employee, employee.salary)
            if company.funds < 0:
                print('negative funds:', company.funds)

        # Individuals find jobs
        for individual in self.individuals:
            if individual.employer is None:
                individual.find_job(self.companies, individual.unemployed_state)

            if individual.employer is None and individual.unemployed_state <5:
                individual.unemployed_state += 1

        market_potential = np.log10(len(self.individuals)) / len(self.companies)
        # Start new companies
        for individual in self.individuals:
            be_entrepreneur = Individual.choose_niche(individual, niches=Config.POSSIBLE_MARKETS)
            # TODO: Instead of random chance of starting a new company, consider the current market demands
            if individual.funds > self.config.MIN_WEALTH_FOR_STARTUP and random.random() < market_potential and be_entrepreneur:
                self.start_new_company(individual)

        # Adjust workforce for companies
        for company in self.companies:
            self.adjust_workforce(company)

        # Insert reports into database
        self.db.insert_reports([i.report() for i in self.individuals])
        self.db.insert_reports([c.report() for c in self.companies])

        # Collect statistics
        self.stats.collect_statistics(self)

    def start_new_company(self, individual: Individual):
        if individual.funds > self.config.MIN_WEALTH_FOR_STARTUP:
            initial_funds = individual.funds * self.config.STARTUP_COST_FACTOR
            new_company = Company(self, individual)
            individual.transfer_funds_to(new_company, initial_funds)
            self.companies.append(new_company)
            self.all_companies.append(new_company)
            self.stats.num_new_companies += 1  # Increment new company counter

    def adjust_workforce(self, company: Company):
        if company.revenue > company.costs * self.config.PROFIT_MARGIN_FOR_HIRING:
            # Hire new employees
            potential_employees = [ind for ind in self.individuals if ind.employer is None]
            if potential_employees:
                new_employee = max(potential_employees, key=lambda x: x.talent)
                company.hire_employee(new_employee, new_employee.talent * self.config.SALARY_FACTOR)
        elif company.revenue < company.costs:
            # Fire employees
            if company.employees:
                employee_to_fire = random.choice(company.employees)
                company.fire_employee(employee_to_fire)
            # TODO: add a bankruptcy index every time when there's no worker to fire

    def save_state(self, filename: str):
        with open(filename, 'wb') as f:
            pickle.dump(self, f)

    @staticmethod
    def load_state(filename: str) -> 'Economy':
        with open(filename, 'rb') as f:
            return pickle.load(f)


class EconomyStats:
    def __init__(self):
        self.step = 0
        self.total_money = 0
        self.num_bankruptcies = 0
        self.num_new_companies = 0

        self.individual_wealth_gini = []
        self.avg_individual_wealth = []
        self.sum_individual_wealth = []
        self.sum_company_wealth = []
        self.num_companies = []
        self.unemployment_rate = []
        self.avg_product_quality = []
        self.avg_product_price = []
        self.bankruptcies_over_time = []
        self.new_companies_over_time = []
        self.avg_company_raw_materials = []
        self.avg_company_employees = []
        self.all_employee_counts = []

        self.all_company_funds: List[List[float]] = []
        self.all_individual_funds: List[List[float]] = []
        self.all_product_prices: List[List[float]] = []
        self.all_salaries: List[List[float]] = []

    @property
    def dict_scalar_attributes(self) -> Dict:
        return {attr: value for attr, value in self.__dict__.items() if isinstance(value, (int, float))}

    @property
    def dict_histogram_attributes(self) -> Dict:
        return {attr: self.__dict__[attr] for attr in
                ['all_company_funds', 'all_individual_funds', 'all_product_prices', 'all_salaries', 'all_employee_counts']}

    @property
    def dict_time_series_attributes(self) -> Dict:
        return {attr: value for attr, value in self.__dict__.items() if
                isinstance(value, list) and attr not in self.dict_histogram_attributes}

    def calculate_gini(self, wealths: List[float]) -> float:
        sorted_wealths = sorted(wealths)
        n = len(sorted_wealths)
        if n == 0:
            return 0
        index = np.arange(1, n + 1)
        return ((2 * index - n - 1) * sorted_wealths).sum() / (n * sum(sorted_wealths))

    def save_stats(self, file):
        with open(file, 'wb') as f:
            pickle.dump(self, f)

    def collect_statistics(self, economy: Economy):
        individual_wealths = [ind.funds for ind in economy.individuals]
        company_wealths = [comp.funds for comp in economy.companies]
        employed = len([ind for ind in economy.individuals if ind.employer])

        self.individual_wealth_gini.append(self.calculate_gini(individual_wealths))
        self.avg_individual_wealth.append(np.mean(individual_wealths))
        self.sum_individual_wealth.append(np.sum(individual_wealths))
        self.sum_company_wealth.append(np.sum(company_wealths))
        self.num_companies.append(len(economy.companies))
        self.unemployment_rate.append(1 - employed / len(economy.individuals))
        self.bankruptcies_over_time.append(self.num_bankruptcies)  # Track bankruptcies
        self.new_companies_over_time.append(self.num_new_companies)  # Track new companies

        self.total_money = round(self.sum_individual_wealth[-1] + self.sum_company_wealth[-1])

        to_low_precision = lambda x: float(np.float32(x))
        self.all_company_funds.append([to_low_precision(c.funds) for c in economy.companies])
        self.all_individual_funds.append([to_low_precision(i.funds) for i in economy.individuals])
        self.all_product_prices.append([to_low_precision(c.product.price) for c in economy.companies])
        self.all_salaries.append([to_low_precision(e.salary) for e in economy.individuals if e.employer])
        self.all_employee_counts.append([len(c.employees) for c in economy.companies])

        if economy.companies:
            self.avg_product_quality.append(np.mean([c.product.quality for c in economy.companies]))
            self.avg_product_price.append(np.mean([c.product.price for c in economy.companies]))
            self.avg_company_raw_materials.append(np.mean([len(c.raw_materials) for c in economy.companies]))
            self.avg_company_employees.append(np.mean([len(c.employees) for c in economy.companies]))
        else:
            self.avg_product_quality.append(0)
            self.avg_product_price.append(0)


def run_simulation(
        num_individuals: int = 1000,
        num_companies: int = 50,
        num_steps: int = 100,
        state_pickle_path: str = "economy_simulation.pkl",
        resume_state: bool = False,
) -> Economy:
    # Load simulation state (optional)
    if resume_state and os.path.exists(state_pickle_path):
        economy = Economy.load_state("economy_simulation.pkl")
        print(f"Resuming simulation from saved state: {state_pickle_path}")
    else:
        with open('db_info.json', 'r') as f:
            db_info = json.load(f)
        economy = Economy(DatabaseInfo(**db_info), config=Config(
            NUM_INDIVIDUAL=num_individuals,
            NUM_COMPANY=num_companies,
        ))
    for _ in tqdm(range(num_steps - economy.stats.step), desc="Simulating economy"):
        economy.simulate_step()
        # economy.all_companies[0].print_statistics()
        economy.stats.save_stats("simulation_stats.pkl")

        # Save simulation state
        # economy.save_state("economy_simulation.pkl")
    return economy


# def plot_results(
#         economy: Economy,
#         save_path: Optional[str] = None,
# ):
#     n_rows = 5

#     fig, axes = plt.subplots(n_rows, 2, figsize=(15, 4*n_rows))
#     fig.suptitle('Economic Simulation Results')

#     axes[0, 0].plot(economy.stats.individual_wealth_gini)
#     axes[0, 0].set_title('Wealth Inequality (Gini)')
#     axes[0, 0].set_ylabel('Gini Coefficient')

#     axes[0, 1].plot(economy.stats.avg_individual_wealth)
#     axes[0, 1].set_title('Average Wealth')
#     axes[0, 1].set_ylabel('Wealth')

#     axes[1, 0].plot(economy.stats.num_companies)
#     axes[1, 0].set_title('Number of Companies')
#     axes[1, 0].set_ylabel('Count')

#     axes[1, 1].plot(economy.stats.unemployment_rate)
#     axes[1, 1].set_title('Unemployment Rate')
#     axes[1, 1].set_ylabel('Rate')

#     axes[2, 0].plot(economy.stats.avg_product_quality)
#     axes[2, 0].set_title('Average Product Quality')
#     axes[2, 0].set_ylabel('Quality')

#     axes[2, 1].plot(economy.stats.avg_product_price)
#     axes[2, 1].set_title('Average Product Price')
#     axes[2, 1].set_ylabel('Price')

#     axes[3, 0].plot(economy.stats.bankruptcies_over_time, label='Bankruptcies')
#     axes[3, 0].set_title('Number of Bankruptcies Over Time')
#     axes[3, 0].set_ylabel('Count')

#     axes[3, 1].plot(economy.stats.new_companies_over_time, label='New Companies')
#     axes[3, 1].set_title('Number of New Companies Over Time')
#     axes[3, 1].set_ylabel('Count')

#     axes[4, 0].plot(economy.stats.total_money, label='Total money')
#     axes[4, 0].set_title('Total money')
#     axes[4, 0].set_ylabel('Money')

#     plt.tight_layout()
#     if save_path:
#         plt.savefig(save_path)

#     plt.show()


def print_summary(economy: Economy):
    print("\nFinal Economic Statistics:")
    print(f"Number of individuals: {len(economy.individuals)}")
    print(f"Number of companies: {len(economy.companies)}")
    print(f"Average wealth: {economy.stats.avg_individual_wealth[-1]:.2f}")
    print(f"Wealth inequality (Gini): {economy.stats.individual_wealth_gini[-1]:.2f}")
    print(f"Unemployment rate: {economy.stats.unemployment_rate[-1]:.2%}")
    print(f"Total bankruptcies: {economy.stats.num_bankruptcies}")
    print(f"Total new companies: {economy.stats.num_new_companies}")

    wealth_percentiles = np.percentile([ind.funds for ind in economy.individuals], [25, 50, 75, 90, 99])
    print("\nWealth Distribution:")
    print(f"25th percentile: {wealth_percentiles[0]:.2f}")
    print(f"Median: {wealth_percentiles[1]:.2f}")
    print(f"75th percentile: {wealth_percentiles[2]:.2f}")
    print(f"90th percentile: {wealth_percentiles[3]:.2f}")
    print(f"99th percentile: {wealth_percentiles[4]:.2f}")


if __name__ == "__main__":
    np.random.seed(42)
    random.seed(42)

    # # Run simulation
    economy = run_simulation(
<<<<<<< HEAD
        num_individuals=100,
        num_companies=5,
=======
        num_individuals=10000,
        num_companies=50,
>>>>>>> 8a941fbb
        num_steps=100,
        state_pickle_path="economy_simulation.pkl",
        resume_state=False,
    )

    # Load simulation state (optional)
    # economy = Economy.load_state("economy_simulation.pkl")

    # Plot results
    # plot_results(economy, save_path="economy_simulation_results.png")
    # print_summary(economy)<|MERGE_RESOLUTION|>--- conflicted
+++ resolved
@@ -348,13 +348,8 @@
 
     # # Run simulation
     economy = run_simulation(
-<<<<<<< HEAD
-        num_individuals=100,
-        num_companies=5,
-=======
-        num_individuals=10000,
+        num_individuals=1000,
         num_companies=50,
->>>>>>> 8a941fbb
         num_steps=100,
         state_pickle_path="economy_simulation.pkl",
         resume_state=False,
